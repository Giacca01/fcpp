--- conflicted
+++ resolved
@@ -17,15 +17,10 @@
 using namespace component::tags;
 
 
-template <int O, typename T>
+template <int O>
 using combo = component::combine_spec<
     component::calculus<
-<<<<<<< HEAD
-        retain<T>,
-        exports<common::export_list<spawn_t<int, bool>, spawn_t<int, status>, field<int>, times_t, int>>,
-=======
         exports<common::export_list<int>>,
->>>>>>> 77b28790
         export_pointer<(O & 1) == 1>,
         export_split<(O & 2) == 2>,
         online_drop<(O & 4) == 4>
@@ -40,332 +35,6 @@
 }
 
 
-<<<<<<< HEAD
-
-MULTI_TEST(CalculusTest, Size, O, 3) {
-    {
-        typename combo<O, metric::once>::net  network{common::make_tagged_tuple<>()};
-        typename combo<O, metric::once>::node d0{network, common::make_tagged_tuple<uid, hoodsize>(0, device_t(3))};
-        typename combo<O, metric::once>::node d1{network, common::make_tagged_tuple<uid>(1)};
-        typename combo<O, metric::once>::node d2{network, common::make_tagged_tuple<uid>(2)};
-        typename combo<O, metric::once>::node d3{network, common::make_tagged_tuple<uid>(3)};
-        typename combo<O, metric::once>::node d4{network, common::make_tagged_tuple<uid>(4)};
-        EXPECT_EQ(1, d0.message_threshold());
-        d0.message_threshold(2);
-        EXPECT_EQ(2, d0.message_threshold());
-        d0.message_threshold(1);
-        EXPECT_EQ(1, d0.message_threshold());
-        d0.round_start(0);
-        EXPECT_EQ(1, (int)d0.size());
-        d0.round_end(0);
-        sendto(d0, d0);
-        d0.round_start(0);
-        EXPECT_EQ(1, (int)d0.size());
-        d0.round_end(0);
-        sendto(d1, d0);
-        d0.round_start(0);
-        EXPECT_EQ(2, (int)d0.size());
-        d0.round_end(0);
-        sendto(d0, d0);
-        d0.round_start(0);
-        EXPECT_EQ(1, (int)d0.size());
-        d0.round_end(0);
-        sendto(d2, d0);
-        d0.round_start(0);
-        EXPECT_EQ(2, (int)d0.size());
-        d0.round_end(0);
-        sendto(d0, d0);
-        sendto(d1, d0);
-        sendto(d2, d0);
-        d0.round_start(0);
-        EXPECT_EQ(3, (int)d0.size());
-        d0.round_end(0);
-        sendto(d0, d0);
-        sendto(d1, d0);
-        sendto(d2, d0);
-        sendto(d3, d0);
-        d0.round_start(0);
-        EXPECT_EQ(3, (int)d0.size());
-        d0.round_end(0);
-        sendto(d0, d0);
-        sendto(d1, d0);
-        sendto(d2, d0);
-        sendto(d3, d0);
-        sendto(d4, d0);
-        d0.round_start(0);
-        EXPECT_EQ(3, (int)d0.size());
-        d0.round_end(0);
-        d0.round_start(0);
-        EXPECT_EQ(1, (int)d0.size());
-        d0.round_end(0);
-        sendto(d4, d0);
-        d0.round_start(0);
-        EXPECT_EQ(2, (int)d0.size());
-        d0.round_end(0);
-    }
-    {
-        typename combo<O, metric::always>::net  network{common::make_tagged_tuple<>()};
-        typename combo<O, metric::always>::node d0{network, common::make_tagged_tuple<uid, hoodsize>(0, device_t(3))};
-        typename combo<O, metric::always>::node d1{network, common::make_tagged_tuple<uid>(1)};
-        typename combo<O, metric::always>::node d2{network, common::make_tagged_tuple<uid>(2)};
-        typename combo<O, metric::always>::node d3{network, common::make_tagged_tuple<uid>(3)};
-        typename combo<O, metric::always>::node d4{network, common::make_tagged_tuple<uid>(4)};
-        d0.round_start(0);
-        EXPECT_EQ(1, (int)d0.size());
-        d0.round_end(0);
-        sendto(d0, d0);
-        d0.round_start(0);
-        EXPECT_EQ(1, (int)d0.size());
-        d0.round_end(0);
-        sendto(d1, d0);
-        d0.round_start(0);
-        EXPECT_EQ(2, (int)d0.size());
-        d0.round_end(0);
-        sendto(d0, d0);
-        d0.round_start(0);
-        EXPECT_EQ(2, (int)d0.size());
-        d0.round_end(0);
-        sendto(d2, d0);
-        d0.round_start(0);
-        EXPECT_EQ(3, (int)d0.size());
-        d0.round_end(0);
-        sendto(d0, d0);
-        sendto(d1, d0);
-        sendto(d2, d0);
-        d0.round_start(0);
-        EXPECT_EQ(3, (int)d0.size());
-        d0.round_end(0);
-        sendto(d0, d0);
-        sendto(d1, d0);
-        sendto(d2, d0);
-        sendto(d3, d0);
-        d0.round_start(0);
-        EXPECT_EQ(3, (int)d0.size());
-        d0.round_end(0);
-        sendto(d0, d0);
-        sendto(d1, d0);
-        sendto(d2, d0);
-        sendto(d3, d0);
-        sendto(d4, d0);
-        d0.round_start(0);
-        EXPECT_EQ(3, (int)d0.size());
-        d0.round_end(0);
-        d0.round_start(0);
-        EXPECT_EQ(3, (int)d0.size());
-        d0.round_end(0);
-        sendto(d4, d0);
-        d0.round_start(0);
-        EXPECT_EQ(3, (int)d0.size());
-        d0.round_end(0);
-    }
-}
-
-MULTI_TEST(CalculusTest, Old, O, 3) {
-    typename combo<O, metric::once>::net  network{common::make_tagged_tuple<>()};
-    typename combo<O, metric::once>::node d0{network, common::make_tagged_tuple<uid>(0)};
-    times_t d;
-    d0.round_start(0);
-    d = delayed(d0, 0, 1);
-    EXPECT_EQ(1, d);
-    d0.round_end(0);
-    sendto(d0, d0);
-    d0.round_start(0);
-    d = delayed(d0, 0, 3);
-    EXPECT_EQ(1, d);
-    d0.round_end(0);
-    d0.round_start(0);
-    d = delayed(d0, 0, 5);
-    EXPECT_EQ(1, d);
-    d0.round_end(0);
-    sendto(d0, d0);
-    d0.round_start(0);
-    d = delayed(d0, 0, 3);
-    EXPECT_EQ(5, d);
-    d = delayed(d0, 1, 3, 2);
-    EXPECT_EQ(2, d);
-    d0.round_end(0);
-    sendto(d0, d0);
-    d0.round_start(0);
-    d = delayed(d0, 1, 6, 2);
-    EXPECT_EQ(3, d);
-    d = counter(d0, 2);
-    EXPECT_EQ(1, d);
-    d0.round_end(0);
-    sendto(d0, d0);
-    d0.round_start(0);
-    d = counter(d0, 2);
-    EXPECT_EQ(2, d);
-    d0.round_end(0);
-    sendto(d0, d0);
-    d0.round_start(0);
-    d = counter(d0, 2);
-    EXPECT_EQ(3, d);
-}
-
-MULTI_TEST(CalculusTest, Nbr, O, 3) {
-    {
-        typename combo<O, metric::once>::net  network{common::make_tagged_tuple<>()};
-        typename combo<O, metric::once>::node d0{network, common::make_tagged_tuple<uid>(0)};
-        typename combo<O, metric::once>::node d1{network, common::make_tagged_tuple<uid>(1)};
-        typename combo<O, metric::once>::node d2{network, common::make_tagged_tuple<uid>(2)};
-        int d;
-        d0.round_start(0);
-        d1.round_start(0);
-        d2.round_start(0);
-        d = sharing(d0, 0, 4);
-        EXPECT_EQ(4, d);
-        d = sharing(d1, 0, 2);
-        EXPECT_EQ(2, d);
-        d = sharing(d2, 0, 1);
-        EXPECT_EQ(1, d);
-        d0.round_end(0);
-        d1.round_end(0);
-        d2.round_end(0);
-        sendto(d0, d0);
-        sendto(d1, d0);
-        sendto(d2, d0);
-        d0.round_start(0);
-        d = sharing(d0, 0, 3);
-        EXPECT_EQ(7, d);
-        d0.round_end(0);
-        sendto(d0, d0);
-        d0.round_start(0);
-        d1.round_start(0);
-        d2.round_start(0);
-        d = sharing(d0, 0, 3);
-        EXPECT_EQ(3, d);
-        d = gossip(d0, 1, 3);
-        EXPECT_EQ(3, d);
-        d = gossip(d1, 1, 2);
-        EXPECT_EQ(2, d);
-        d = gossip(d2, 1, 4);
-        EXPECT_EQ(4, d);
-        d0.round_end(0);
-        d1.round_end(0);
-        d2.round_end(0);
-        sendto(d0, d0);
-        sendto(d1, d0);
-        sendto(d2, d0);
-        d0.round_start(0);
-        d = gossip(d0, 1, 1);
-        EXPECT_EQ(4, d);
-        d0.round_end(0);
-    }
-    {
-        typename combo<O, metric::always>::net  network{common::make_tagged_tuple<>()};
-        typename combo<O, metric::always>::node d0{network, common::make_tagged_tuple<uid>(0)};
-        typename combo<O, metric::always>::node d1{network, common::make_tagged_tuple<uid>(1)};
-        typename combo<O, metric::always>::node d2{network, common::make_tagged_tuple<uid>(2)};
-        int d;
-        d0.round_start(0);
-        d1.round_start(0);
-        d2.round_start(0);
-        d = sharing(d0, 0, 4);
-        EXPECT_EQ(4, d);
-        d = sharing(d1, 0, 2);
-        EXPECT_EQ(2, d);
-        d = sharing(d2, 0, 1);
-        EXPECT_EQ(1, d);
-        d0.round_end(0);
-        d1.round_end(0);
-        d2.round_end(0);
-        sendto(d0, d0);
-        sendto(d1, d0);
-        sendto(d2, d0);
-        d0.round_start(0);
-        d = sharing(d0, 0, 3);
-        EXPECT_EQ(7, d);
-        d0.round_end(0);
-        sendto(d0, d0);
-        d0.round_start(0);
-        d = sharing(d0, 0, 3);
-        EXPECT_EQ(6, d);
-        d0.round_end(0);
-    }
-}
-
-template <status x>
-struct converter {
-    static constexpr int value() {
-        return (int)x;
-    }
-};
-
-TEST(CalculusTest, Status) {
-    EXPECT_EQ(status::border_output, status::border and status::output);
-    EXPECT_EQ(status::border_output, status::output and status::border);
-    EXPECT_EQ(status::border_output, status::border_output and status::output);
-    EXPECT_EQ(status::border_output, status::output and status::border_output);
-    EXPECT_EQ(converter<status::border and status::output>::value(), 6);
-    EXPECT_EQ(status::border, status::border xor status::output);
-    EXPECT_EQ(status::border, status::output xor status::border);
-    EXPECT_EQ(status::border, status::border_output xor status::output);
-    EXPECT_EQ(status::border, status::output xor status::border_output);
-    EXPECT_EQ(converter<status::border_output xor status::output>::value(), 2);
-    std::stringstream ss;
-    ss << status::border_output << status::output << status::internal;
-    EXPECT_EQ(ss.str(), "border_outputoutputinternal");
-}
-
-TEST(CalculusTest, Spawn) {
-    constexpr size_t O = 0;
-    typename combo<O, metric::once>::net  network{common::make_tagged_tuple<>()};
-    typename combo<O, metric::once>::node d0{network, common::make_tagged_tuple<uid>(0)};
-    typename combo<O, metric::once>::node d1{network, common::make_tagged_tuple<uid>(1)};
-    typename combo<O, metric::once>::node d2{network, common::make_tagged_tuple<uid>(2)};
-    int d;
-    d = spawning(d0, 0, false);
-    EXPECT_EQ(0, d);
-    d = spawning(d1, 0, false);
-    EXPECT_EQ(0, d);
-    d = spawning(d2, 0, false);
-    EXPECT_EQ(0, d);
-    sendall(d0, d1, d2);
-    d = spawning(d0, 0, false);
-    EXPECT_EQ(0, d);
-    d = spawning(d1, 0, true);
-    EXPECT_EQ(2+2, d);
-    d = spawning(d2, 0, false);
-    EXPECT_EQ(0, d);
-    sendall(d0, d1, d2);
-    d = spawning(d0, 0, false);
-    EXPECT_EQ(0+2, d);
-    d = spawning(d1, 0, false);
-    EXPECT_EQ(2+2, d);
-    d = spawning(d2, 0, false);
-    EXPECT_EQ(2+2, d);
-    sendall(d0, d1, d2);
-    d = spawning(d0, 0, true);
-    EXPECT_EQ(1+3, d);
-    d = spawning(d1, 0, false);
-    EXPECT_EQ(2+2, d);
-    d = spawning(d2, 0, true);
-    EXPECT_EQ(18+18, d);
-    sendall(d0, d1, d2);
-    d = spawning(d0, 0, false);
-    EXPECT_EQ(1+19, d);
-    d = spawning(d1, 0, true);
-    EXPECT_EQ(3+19, d);
-    d = spawning(d2, 0, true);
-    EXPECT_EQ(19+19, d);
-}
-
-TEST(CalculusText, NbrUid) {
-    constexpr size_t O = 0;
-    typename combo<O, metric::once>::net  network{common::make_tagged_tuple<>()};
-    typename combo<O, metric::once>::node d0{network, common::make_tagged_tuple<uid>(0)};
-    typename combo<O, metric::once>::node d1{network, common::make_tagged_tuple<uid>(1)};
-    EXPECT_EQ(0, (int)details::get_ids(d0.nbr_uid()).size());
-    d0.round_start(0);
-    d0.round_end(0);
-    EXPECT_EQ(1, (int)details::get_ids(d0.nbr_uid()).size());
-    sendto(d1, d0);
-    EXPECT_EQ(1, (int)details::get_ids(d0.nbr_uid()).size());
-    d0.round_start(0);
-    d0.round_end(0);
-    EXPECT_EQ(1, (int)details::self(d0.nbr_uid(), 1));
-    EXPECT_EQ(2, (int)details::get_ids(d0.nbr_uid()).size());
-=======
 MULTI_TEST(CalculusTest, SizeThreshold, O, 3) {
     typename combo<O>::net  network{common::make_tagged_tuple<>()};
     typename combo<O>::node d0{network, common::make_tagged_tuple<uid, hoodsize>(0, device_t(3))};
@@ -421,5 +90,4 @@
     d0.round_start(0);
     EXPECT_EQ(2, (int)d0.size());
     d0.round_end(0);
->>>>>>> 77b28790
 }