--- conflicted
+++ resolved
@@ -298,8 +298,7 @@
     }
     std::stringstream s;
     s << plot::file("experiment", p.build());
-<<<<<<< HEAD
-    EXPECT_EQ(s.str(), "// experiment\nstring name = \"experiment\";\n\nimport \"plot.asy\" as plot;\nunitsize(1cm);\n\nplot.ROWS = 1;\nplot.COLS = 1;\n\nplot.put(plot.plot(name+\"-timy-oth42\", \"oth = 42\", \"time\", \"y\", new string[] {\"gat (mean-mean)\", \"tag (count-mean)\"}, new pair[][] {{(1.5, 2), (3.5, 3), (5.5, nan)}, {(1.5, 1), (3.5, 3), (5.5, 0)}}));\n\n\nshipout(\"experiment\");\n");
+    EXPECT_EQ(s.str(), "// experiment\nstring name = \"experiment\";\n\nimport \"plot.asy\" as plot;\nunitsize(1cm);\n\nplot.ROWS = 1;\nplot.COLS = 1;\n\nplot.put(plot.plot(name+\"-timy-oth42\", \"oth = 42\", \"time\", \"y\", new string[] {\"gat (mean-finite mean)\", \"tag (count-finite mean)\"}, new pair[][] {{(1.5, 2), (3.5, 3), (5.5, nan)}, {(1.5, 1), (3.5, 3), (5.5, 0)}}));\n\n\nshipout(\"experiment\");\n");
 }
 
 MULTI_TEST(LoggerTest, Nulls, O, 2) {
@@ -338,7 +337,4 @@
     network.node_erase(2);
     network.node_erase(0);
     network.run();
-=======
-    EXPECT_EQ(s.str(), "// experiment\nstring name = \"experiment\";\n\nimport \"plot.asy\" as plot;\nunitsize(1cm);\n\nplot.ROWS = 1;\nplot.COLS = 1;\n\nplot.put(plot.plot(name+\"-timy-oth42\", \"oth = 42\", \"time\", \"y\", new string[] {\"gat (mean-finite mean)\", \"tag (count-finite mean)\"}, new pair[][] {{(1.5, 2), (3.5, 3), (5.5, nan)}, {(1.5, 1), (3.5, 3), (5.5, 0)}}));\n\n\nshipout(\"experiment\");\n");
->>>>>>> 25fafbad
 }