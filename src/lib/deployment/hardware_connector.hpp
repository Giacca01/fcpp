--- conflicted
+++ resolved
@@ -1,4 +1,3 @@
-<<<<<<< HEAD
 // Copyright © 2020 Giorgio Audrito. All Rights Reserved.
 
 /**
@@ -107,7 +106,7 @@
             //! @brief The type of settings data regulating connection.
             using connection_data_type = typename connector_type::data_type;
 
-            //@{
+            //! @{
             /**
              * @brief Main constructor.
              *
@@ -246,254 +245,4 @@
 
 }
 
-#endif // FCPP_DEPLOYMENT_HARDWARE_CONNECTOR_H_
-=======
-// Copyright © 2020 Giorgio Audrito. All Rights Reserved.
-
-/**
- * @file hardware_connector.hpp
- * @brief Implementation of the `hardware_connector` component handling message exchanges between nodes.
- */
-
-#ifndef FCPP_DEPLOYMENT_HARDWARE_CONNECTOR_H_
-#define FCPP_DEPLOYMENT_HARDWARE_CONNECTOR_H_
-
-#include <cmath>
-
-#include <type_traits>
-#include <unordered_map>
-#include <unordered_set>
-#include <vector>
-
-#include "lib/common/serialize.hpp"
-#include "lib/component/base.hpp"
-#include "lib/data/field.hpp"
-#include "lib/deployment/os.hpp"
-#include "lib/option/distribution.hpp"
-
-
-/**
- * @brief Namespace containing all the objects in the FCPP library.
- */
-namespace fcpp {
-
-
-//! @brief Namespace for all FCPP components.
-namespace component {
-
-
-//! @brief Namespace of tags to be used for initialising components.
-namespace tags {
-    //! @brief Declaration tag associating to a connector class.
-    template <typename T>
-    struct connector;
-
-    //! @brief Declaration tag associating to a delay generator for sending messages after rounds.
-    template <typename T>
-    struct delay;
-
-    //! @brief Declaration flag associating to whether incoming messages are pushed or pulled.
-    template <bool b>
-    struct message_push;
-
-    //! @brief Declaration flag associating to whether parallelism is enabled.
-    template <bool b>
-    struct parallel;
-
-    //! @brief Node initialisation tag associating to communication power.
-    struct connection_data;
-}
-
-
-/**
- * @brief Component handling exchanges of messages through an hardware interface.
- *
- * If a \ref randomizer parent component is not found, \ref crand is used as random generator.
- * Any \ref simulated_connector component cannot be a parent of a \ref timer otherwise round planning may block message exchange.
- *
- * <b>Declaration tags:</b>
- * - \ref tags::connector defines the connector class (defaults to \ref os::network "os::network<message_push, node>").
- * - \ref tags::delay defines the delay generator for sending messages after rounds (defaults to zero delay through \ref distribution::constant_n "distribution::constant_n<times_t, 0>").
- *
- * <b>Declaration flags:</b>
- * - \ref tags::message_push defines whether incoming messages are pushed or pulled (defaults to \ref FCPP_MESSAGE_PUSH).
- * - \ref tags::parallel defines whether parallelism is enabled (defaults to \ref FCPP_PARALLEL).
- *
- * <b>Node initialisation tags:</b>
- * - \ref tags::connection_data associates to communication power (defaults to `connector_type::data_type{}`).
- */
-template <class... Ts>
-struct hardware_connector {
-    //! @brief Whether incoming messages are pushed or pulled.
-    constexpr static bool message_push = common::option_flag<tags::message_push, FCPP_MESSAGE_PUSH, Ts...>;
-
-    //! @brief Whether parallelism is enabled.
-    constexpr static bool parallel = common::option_flag<tags::parallel, FCPP_PARALLEL, Ts...>;
-
-    //! @brief Delay generator for sending messages after rounds.
-    using delay_type = common::option_type<tags::delay, distribution::constant_n<times_t, 0>, Ts...>;
-
-    /**
-     * @brief The actual component.
-     *
-     * Component functionalities are added to those of the parent by inheritance at multiple levels: the whole component class inherits tag for static checks of correct composition, while `node` and `net` sub-classes inherit actual behaviour.
-     * Further parametrisation with F enables <a href="https://en.wikipedia.org/wiki/Curiously_recurring_template_pattern">CRTP</a> for static emulation of virtual calls.
-     *
-     * @param F The final composition of all components.
-     * @param P The parent component to inherit from.
-     */
-    template <typename F, typename P>
-    struct component : public P {
-        DECLARE_COMPONENT(connector);
-        CHECK_COMPONENT(randomizer);
-
-        //! @brief The local part of the component.
-        class node : public P::node {
-          public: // visible by net objects and the main program
-            //! @brief Network interface class.
-            using connector_type = common::option_type<tags::connector, os::network<message_push, node>, Ts...>;
-
-            //! @brief The type of settings data regulating connection.
-            using connection_data_type = typename connector_type::data_type;
-
-            //! @{
-            /**
-             * @brief Main constructor.
-             *
-             * @param n The corresponding net object.
-             * @param t A `tagged_tuple` gathering initialisation values.
-             */
-            template <typename S, typename T>
-            node(typename F::net& n, const common::tagged_tuple<S,T>& t) : P::node(n,t), m_delay(get_generator(has_randomizer<P>{}, *this),t), m_send(TIME_MAX), m_nbr_dist(INF), m_nbr_msg_size(0), m_network(*this, common::get_or<tags::connection_data>(t, connection_data_type{})) {}
-
-            //! @brief Connector data.
-            connection_data_type& connector_data() {
-                return m_network.data();
-            }
-
-            //! @brief Connector data (const access).
-            const connection_data_type& connector_data() const {
-                return m_network.data();
-            }
-
-            //! @brief Returns the time of the next sending of messages.
-            times_t send_time() const {
-                return m_send;
-            }
-
-            //! @brief Plans the time of the next sending of messages (`TIME_MAX` to prevent sending).
-            void send_time(times_t t) {
-                m_send = t;
-            }
-
-            //! @brief Disable the next sending of messages (shorthand to `send_time(TIME_MAX)`).
-            void disable_send() {
-                m_send = TIME_MAX;
-            }
-
-            /**
-             * @brief Returns next event to schedule for the node component.
-             *
-             * Should correspond to the next time also during updates.
-             */
-            times_t next() const {
-                return std::min(m_send, P::node::next());
-            }
-
-            //! @brief Updates the internal status of node component.
-            void update() {
-                if (m_send < P::node::next()) {
-                    PROFILE_COUNT("connector");
-                    common::osstream os;
-                    typename F::node::message_t m;
-                    os << P::node::as_final().send(m_send, P::node::uid, m);
-                    fcpp::details::self(m_nbr_msg_size, P::node::uid) = os.size();
-                    m_network.send(std::move(os));
-                    P::node::as_final().receive(m_send, P::node::uid, m);
-                    m_send = TIME_MAX;
-                } else P::node::update();
-            }
-
-            //! @brief Performs computations at round start with current time `t`.
-            void round_start(times_t t) {
-                m_send = t + m_delay(get_generator(has_randomizer<P>{}, *this));
-                if (not message_push) {
-                    std::vector<message_type> mv = m_network.receive();
-                    common::unlock_guard<parallel> l(P::node::mutex);
-                    for (message_type& m : mv) receive(m);
-                }
-                P::node::round_start(t);
-            }
-
-            //! @brief Receives an incoming message (possibly reading values from sensors).
-            using P::node::receive;
-
-            //! @brief Receives an incoming raw message.
-            void receive(message_type& m) {
-                PROFILE_COUNT("connector");
-                common::lock_guard<parallel> l(P::node::mutex);
-                fcpp::details::self(m_nbr_dist, m.device) = m.power;
-                fcpp::details::self(m_nbr_msg_size, m.device) = m.content.size();
-                common::isstream is(std::move(m.content));
-                typename F::node::message_t mt;
-                is >> mt;
-                P::node::as_final().receive(m.time, m.device, mt);
-            }
-
-            //! @brief Perceived distances from neighbours.
-            field<real_t> const& nbr_dist() const {
-                return m_nbr_dist;
-            }
-
-            //! @brief Size of last message sent.
-            size_t msg_size() const {
-                return fcpp::details::self(m_nbr_msg_size, P::node::uid);
-            }
-
-            //! @brief Sizes of messages received from neighbours.
-            field<size_t> const& nbr_msg_size() const {
-                return m_nbr_msg_size;
-            }
-
-          private: // implementation details
-            //! @brief Returns the `randomizer` generator if available.
-            template <typename N>
-            inline auto& get_generator(std::true_type, N& n) {
-                return n.generator();
-            }
-
-            //! @brief Returns a `crand` generator otherwise.
-            template <typename N>
-            inline crand get_generator(std::false_type, N&) {
-                return {};
-            }
-
-            //! @brief A generator for delays in sending messages.
-            delay_type m_delay;
-
-            //! @brief Time of the next send-message event.
-            times_t m_send;
-
-            //! @brief Perceived distances from neighbours.
-            field<real_t> m_nbr_dist;
-
-            //! @brief Sizes of messages received from neighbours.
-            field<size_t> m_nbr_msg_size;
-
-            //! @brief Backend regulating and performing the connection.
-            connector_type m_network;
-        };
-
-        //! @brief The global part of the component.
-        using net = typename P::net;
-    };
-};
-
-
-}
-
-
-}
-
-#endif // FCPP_DEPLOYMENT_HARDWARE_CONNECTOR_H_
->>>>>>> 0905c169
+#endif // FCPP_DEPLOYMENT_HARDWARE_CONNECTOR_H_