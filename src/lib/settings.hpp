// Copyright © 2019 Giorgio Audrito. All Rights Reserved.

/**
 * @file settings.hpp
 * @brief Definition of default values for settings macros.
 */

#ifndef FCPP_SETTINGS_H_
#define FCPP_SETTINGS_H_

#include <cstdint>
#include <limits>


//! @brief Identifier for low-end, resource constrained systems.
#define FCPP_SYSTEM_EMBEDDED 11
//! @brief Identifier for high-end, general purpose systems.
#define FCPP_SYSTEM_GENERAL  22

#ifndef FCPP_SYSTEM
//! @brief Setting defining the system: @ref FCPP_SYSTEM_EMBEDDED or @ref FCPP_SYSTEM_GENERAL (default).
#define FCPP_SYSTEM FCPP_SYSTEM_GENERAL
#endif


//! @brief Identifier for logical cloud systems, not simulating a physical world.
#define FCPP_ENVIRONMENT_LOGICAL   111
//! @brief Identifier for physically deployed systems.
#define FCPP_ENVIRONMENT_PHYSICAL  222
//! @brief Identifier for simulations of deployed systems.
#define FCPP_ENVIRONMENT_SIMULATED 333


#ifndef FCPP_ENVIRONMENT
//! @brief Setting defining the overall environment: @ref FCPP_ENVIRONMENT_LOGICAL, @ref FCPP_ENVIRONMENT_PHYSICAL or @ref FCPP_ENVIRONMENT_SIMULATED (default).
#define FCPP_ENVIRONMENT FCPP_ENVIRONMENT_SIMULATED
#endif


//! @brief Identifier for systems operating stand-alone, without user or network interactions.
#define FCPP_CONFIGURATION_STANDALONE 1111
//! @brief Identifier for systems depending on user or network interaction.
#define FCPP_CONFIGURATION_DEPENDENT  2222

#ifndef FCPP_CONFIGURATION
//! @brief Setting defining the overall environment: @ref FCPP_CONFIGURATION_STANDALONE (default) or @ref FCPP_CONFIGURATION_DEPENDENT.
#define FCPP_CONFIGURATION FCPP_CONFIGURATION_STANDALONE
#endif


#if   FCPP_SYSTEM == FCPP_SYSTEM_GENERAL
    #ifndef FCPP_REAL_TYPE
    //! @brief Setting defining the type to be used for real numbers (double for general systems, float for embedded systems).
    #define FCPP_REAL_TYPE double
    #endif
    #ifndef FCPP_TRACE
    //! @brief Setting defining the size of trace hashes (64 for general systems, 16 for embedded systems).
    #define FCPP_TRACE 64
    #endif
    #ifndef FCPP_DEVICE
    //! @brief Setting defining the size of device identifiers (32 for general systems, 16 for embedded systems).
    #define FCPP_DEVICE 32
    #endif
    #ifndef FCPP_HOPS
    //! @brief Setting defining the size of hop counts (16 for general systems, 8 for embedded systems).
    #define FCPP_HOPS 16
    #endif
#elif FCPP_SYSTEM == FCPP_SYSTEM_EMBEDDED
    #ifndef FCPP_REAL_TYPE
    //! @brief Setting defining the type to be used for real numbers (double for general systems, float for embedded systems).
    #define FCPP_REAL_TYPE float
    #endif
    #ifndef FCPP_TRACE
    //! @brief Setting defining the size of trace hashes (64 for general systems, 16 for embedded systems).
    #define FCPP_TRACE 16
    #endif
    #ifndef FCPP_DEVICE
    //! @brief Setting defining the size of device identifiers (32 for general systems, 16 for embedded systems).
    #define FCPP_DEVICE 16
    #endif
    #ifndef FCPP_HOPS
    //! @brief Setting defining the size of hop counts (16 for general systems, 8 for embedded systems).
    #define FCPP_HOPS 8
    #endif
#else
    static_assert(false, "invalid value for FCPP_SYSTEM");
#endif


#if   FCPP_ENVIRONMENT == FCPP_ENVIRONMENT_LOGICAL
    #ifndef FCPP_EXPORT_NUM
    //! @brief Setting defining whether exports for self and other devices should be separated (2, default for physical systems) or together (1, default for simulated and logical systems).
    #define FCPP_EXPORT_NUM 1
    #endif
    #ifndef FCPP_EXPORT_PTR
    //! @brief Setting defining whether exports should be handled as values (false, default for physical systems) or shared pointers (true, default for simulated and logical systems).
    #define FCPP_EXPORT_PTR true
    #endif
    #ifndef FCPP_ONLINE_DROP
    //! @brief Setting defining whether old messages should be dropped while new ones arrive (true, default for physical systems) or at round start (false, default for simulated and logical systems).
    #define FCPP_ONLINE_DROP false
    #endif
    #ifndef FCPP_PARALLEL
    //! @brief Setting defining whether the computation should be performed with parallel threads.
    #define FCPP_PARALLEL true
    #endif
    #ifndef FCPP_SYNCHRONISED
    //! @brief Setting defining whether many events are expected to happen at the same time.
    #define FCPP_SYNCHRONISED true
    #endif
#elif FCPP_ENVIRONMENT == FCPP_ENVIRONMENT_PHYSICAL
    #ifndef FCPP_EXPORT_NUM
    //! @brief Setting defining whether exports for self and other devices should be separated (2, default for physical systems) or together (1, default for simulated and logical systems).
    #define FCPP_EXPORT_NUM 2
    #endif
    #ifndef FCPP_EXPORT_PTR
    //! @brief Setting defining whether exports should be handled as values (false, default for physical systems) or shared pointers (true, default for simulated and logical systems).
    #define FCPP_EXPORT_PTR false
    #endif
    #ifndef FCPP_ONLINE_DROP
    //! @brief Setting defining whether old messages should be dropped while new ones arrive (true, default for physical systems) or at round start (false, default for simulated and logical systems).
    #define FCPP_ONLINE_DROP true
    #endif
    #ifndef FCPP_PARALLEL
    //! @brief Setting defining whether the computation should be performed with parallel threads.
    #define FCPP_PARALLEL false
    #endif
    #ifndef FCPP_SYNCHRONISED
    //! @brief Setting defining whether many events are expected to happen at the same time.
    #define FCPP_SYNCHRONISED false
    #endif
#elif FCPP_ENVIRONMENT == FCPP_ENVIRONMENT_SIMULATED
    #ifndef FCPP_EXPORT_NUM
    //! @brief Setting defining whether exports for self and other devices should be separated (2, default for physical systems) or together (1, default for simulated and logical systems).
    #define FCPP_EXPORT_NUM 1
    #endif
    #ifndef FCPP_EXPORT_PTR
    //! @brief Setting defining whether exports should be handled as values (false, default for physical systems) or shared pointers (true, default for simulated and logical systems).
    #define FCPP_EXPORT_PTR true
    #endif
    #ifndef FCPP_ONLINE_DROP
    //! @brief Setting defining whether old messages should be dropped while new ones arrive (true, default for physical systems) or at round start (false, default for simulated and logical systems).
    #define FCPP_ONLINE_DROP false
    #endif
    #ifndef FCPP_PARALLEL
    //! @brief Setting defining whether the computation should be performed with parallel threads.
    #define FCPP_PARALLEL false
    #endif
    #ifndef FCPP_SYNCHRONISED
    //! @brief Setting defining whether many events are expected to happen at the same time.
    #define FCPP_SYNCHRONISED false
    #endif
#else
    static_assert(false, "invalid value for FCPP_ENVIRONMENT");
#endif


#ifndef FCPP_REALTIME
    #if FCPP_ENVIRONMENT == FCPP_ENVIRONMENT_PHYSICAL || FCPP_CONFIGURATION == FCPP_CONFIGURATION_DEPENDENT
    //! @brief Factor multiplying real time passing (1 for physical or dependent systems, infinity for others).
    #define FCPP_REALTIME 1
    #else
    //! @brief Factor multiplying real time passing (1 for physical or dependent systems, infinity for others).
    #define FCPP_REALTIME INF
    #endif
#endif


#ifndef FCPP_THREADS
    //! @brief Setting regulating the number of threads to be used.
    #define FCPP_THREADS std::thread::hardware_concurrency()
#endif


#ifndef FCPP_MESSAGE_PUSH
    //! @brief Setting defining whether incoming messages are pushed or pulled.
    #define FCPP_MESSAGE_PUSH true
#endif


#ifndef FCPP_VALUE_PUSH
    //! @brief Setting defining whether new values should be pushed to aggregators or pulled when needed.
    #define FCPP_VALUE_PUSH false
#endif


#ifndef FCPP_WARNING_TRACE
    //! @brief Setting defining whether hash colliding of code points is admissible.
    #define FCPP_WARNING_TRACE true
#endif


#ifndef FCPP_TIME_TYPE
//! @brief Setting defining the type to be used to represent times (default to \ref FCPP_REAL_TYPE).
#define FCPP_TIME_TYPE FCPP_REAL_TYPE
#endif


#ifndef FCPP_TIME_EPSILON
//! @brief Setting defining which time differences are to be considered negligible.
#define FCPP_TIME_EPSILON 0.01f
#endif


<<<<<<< HEAD
#ifndef FCPP_REFRESH_RATE
//! @brief Setting defining the minimum acceptable refresh rate of graphical representations.
#define FCPP_REFRESH_RATE 0.1f
#endif


#ifndef FCPP_ANTIALIAS
//! @brief Setting defining the antialiasing factor (1 to disable).
#define FCPP_ANTIALIAS 4
#endif


#ifndef FCPP_SPHERICITY
//! @brief Setting defining the definition of spheres (1 for icosahedron).
#define FCPP_SPHERICITY 10
=======
#ifndef FCPP_FIELD_DRAW_LIMIT
//! @brief Setting defining the maximum number of elements displayed for a field.
#define FCPP_FIELD_DRAW_LIMIT 8
>>>>>>> 2c56b093
#endif


/**
 * @brief Namespace containing all the objects in the FCPP library.
 */
namespace fcpp {
    //! @brief Type used for real numbers.
    using real_t = FCPP_REAL_TYPE;
    //! @brief Type used for times.
    using times_t = FCPP_TIME_TYPE;
    //! @brief Minimum time (infinitely in the past).
    constexpr times_t TIME_MIN = std::numeric_limits<times_t>::has_infinity ? -std::numeric_limits<times_t>::infinity() : std::numeric_limits<times_t>::lowest();
    //! @brief Maximum time (infinitely in the future).
    constexpr times_t TIME_MAX = std::numeric_limits<times_t>::has_infinity ? std::numeric_limits<times_t>::infinity() : std::numeric_limits<times_t>::max();
    //! @brief Shorthand to real infinity value.
    constexpr real_t INF = std::numeric_limits<real_t>::infinity();
#ifdef NAN
    #undef NAN
#endif
    //! @brief Shorthand to real not-a-number value.
    constexpr real_t NAN = std::numeric_limits<real_t>::quiet_NaN();

#if   FCPP_DEVICE == 8
    typedef uint8_t device_t;
#elif FCPP_DEVICE == 16
    typedef uint16_t device_t;
#elif FCPP_DEVICE == 24
    typedef uint32_t device_t;
#elif FCPP_DEVICE == 32
    typedef uint32_t device_t;
#elif FCPP_DEVICE == 48
    typedef uint64_t device_t;
#elif FCPP_DEVICE == 64
    typedef uint64_t device_t;
#else
    static_assert(false, "invalid value for FCPP_DEVICE");
    //! @brief Type for device identifiers (depends on @ref FCPP_DEVICE).
    typedef uint64_t device_t;
#endif

#if   FCPP_HOPS == 8
    typedef int8_t hops_t;
#elif FCPP_HOPS == 16
    typedef int16_t hops_t;
#elif FCPP_HOPS == 32
    typedef int32_t hops_t;
#else
    static_assert(false, "invalid value for FCPP_HOPS");
    //! @brief Type for hop counts (depends on @ref FCPP_HOPS).
    typedef int32_t hops_t;
#endif
}


#endif // FCPP_SETTINGS_H_<|MERGE_RESOLUTION|>--- conflicted
+++ resolved
@@ -202,7 +202,6 @@
 #endif
 
 
-<<<<<<< HEAD
 #ifndef FCPP_REFRESH_RATE
 //! @brief Setting defining the minimum acceptable refresh rate of graphical representations.
 #define FCPP_REFRESH_RATE 0.1f
@@ -218,11 +217,12 @@
 #ifndef FCPP_SPHERICITY
 //! @brief Setting defining the definition of spheres (1 for icosahedron).
 #define FCPP_SPHERICITY 10
-=======
+#endif
+
+
 #ifndef FCPP_FIELD_DRAW_LIMIT
 //! @brief Setting defining the maximum number of elements displayed for a field.
 #define FCPP_FIELD_DRAW_LIMIT 8
->>>>>>> 2c56b093
 #endif
 
 
