// Copyright © 2023 Giorgio Audrito. All Rights Reserved.

/**
 * @file serialize.hpp
 * @brief Implementation of serialization operations for standard and FCPP classes.
 */

#ifndef FCPP_COMMON_SERIALIZE_H_
#define FCPP_COMMON_SERIALIZE_H_

#include <cstring>
#include <map>
#include <set>
#include <stdexcept>
#include <string>
#include <unordered_map>
#include <unordered_set>
#include <vector>
#include <type_traits>

#include "lib/internal/trace.hpp"


/**
 * @brief Namespace containing all the objects in the FCPP library.
 */
namespace fcpp {


//! @brief Namespace containing objects of common use.
namespace common {


//! @brief Exception class for format errors in deserialising.
class format_error : public std::runtime_error {
    using std::runtime_error::runtime_error;
    using std::runtime_error::operator=;
};


//! @cond INTERNAL
namespace details {
    //! @brief Proxy function copying memory without unwanted warnings.
    inline void copy(void const* x, void const* y, size_t l) {
        memcpy((void*)x, y, l);
    }
}
//! @endcond


//! @brief Stream-like object for input or output serialization (depending on `io`).
template <bool io>
class sstream;


//! @brief Stream-like object for input serialization.
//! @{
template <>
class sstream<false> {
  public:
    //! @brief Constructor from raw data.
    sstream(std::vector<char> data) : m_data(data), m_idx(0) {}

    //! @brief Reads a trivial type from the stream.
    template <typename T, typename = std::enable_if_t<std::is_trivially_copyable<T>::value>>
    sstream& read(T& x, size_t l = sizeof(T)) {
        #if __cpp_exceptions
        if (m_idx + l > m_data.size())
            throw format_error("format error in deserialisation");
        #endif
        details::copy(&x, m_data.data() + m_idx, l);
        m_idx += l;
        return *this;
    }

    //! @brief The size of the raw data yet to be read.
    size_t size() const {
        return m_data.size() - m_idx;
    }

    //! @brief Access to the raw data.
    std::vector<char>& data() {
        return m_data;
    }

    //! @brief Const access to the raw data.
    std::vector<char> const& data() const {
        return m_data;
    }

  private:
    //! @brief The raw data.
    std::vector<char> m_data;
    //! @brief The read index.
    size_t m_idx;
};
//! @brief Stream-like object for input serialization (alias).
using isstream = sstream<false>;
//! @}


//! @brief Stream-like object for output serialization.
//! @{
template <>
class sstream<true> {
  public:
    //! @brief Default constructor.
    sstream() = default;

    //! @brief Conversion to raw data.
    operator std::vector<char>() {
        return m_data;
    }

    //! @brief Writes a trivial type from the stream.
    template <typename T, typename = std::enable_if_t<std::is_trivially_copyable<T>::value>>
    sstream& write(T const& x, size_t l = sizeof(T)) {
        m_data.resize(m_data.size() + l);
        details::copy(m_data.data() + m_data.size() - l, &x, l);
        return *this;
    }

    //! @brief The size of the raw data written so far.
    size_t size() const {
        return m_data.size();
    }

    //! @brief Access to the raw data.
    std::vector<char>& data() {
        return m_data;
    }

    //! @brief Const access to the raw data.
    std::vector<char> const& data() const {
        return m_data;
    }

  private:
    //! @brief The raw data.
    std::vector<char> m_data;
};
//! @brief Stream-like object for output serialization (alias).
using osstream = sstream<true>;
//! @}


/**
 * @brief Stream-like object for hashing data into an integer type `I`.
 *
 * Can hash any type <b>except</b> for unordered containers.
 */
class hstream {
  public:
    //! @brief Default constructor.
    hstream() : m_hash(0xeaa5dab21fc5f67aULL) {};

    //! @brief Conversion to raw data.
    template <typename I, typename = std::enable_if_t<std::is_integral<I>::value>>
    explicit operator I() const {
        return reducer(std::integer_sequence<size_t, sizeof(I)>{});
    }

    //! @brief Writes a trivial type from the stream. Hash taken from: https://github.com/ztanml/fast-hash
    template <typename T, typename = std::enable_if_t<std::is_trivially_copyable<T>::value>>
    hstream& write(T const& x, size_t l = sizeof(T)) {
        constexpr uint64_t m = 0x880355f21e6d1965ULL;
        uint64_t const* p64 = (uint64_t const*)(&x);
        uint64_t const* end = p64 + (l / 8);
        uint8_t const* p8;
        m_hash ^= l * m;
        uint64_t v;
        while (p64 != end) {
            v  = *p64++;
            m_hash ^= mix(v);
            m_hash *= m;
        }
        p8 = (uint8_t const*)p64;
        v = 0;
        switch (l & 7) {
        case 7: v ^= (uint64_t)p8[6] << 48;
        case 6: v ^= (uint64_t)p8[5] << 40;
        case 5: v ^= (uint64_t)p8[4] << 32;
        case 4: v ^= (uint64_t)p8[3] << 24;
        case 3: v ^= (uint64_t)p8[2] << 16;
        case 2: v ^= (uint64_t)p8[1] << 8;
        case 1: v ^= (uint64_t)p8[0];
            m_hash ^= mix(v);
            m_hash *= m;
        }
        mix(m_hash);
        return *this;
    }

    //! @brief The size of the raw data written so far.
    static constexpr size_t size() {
        return 8;
    }

    //! @brief Access to the raw data.
    uint64_t& data() {
        return m_hash;
    }

    //! @brief Const access to the raw data.
    uint64_t const& data() const {
        return m_hash;
    }

  private:
    //! @brief Compression function for Merkle-Damgard construction.
    inline uint64_t& mix(uint64_t& x) const {
        x ^= x >> 23;
        x *= 0x2127599bf4325c37ULL;
        x ^= x >> 47;
        return x;
    }

    //! @brief Reduces to a 8-bytes hash.
    inline uint64_t reducer(std::integer_sequence<size_t, 8>) const {
        return m_hash;
    }

    //! @brief Reduces to a 4-bytes hash.
    inline uint32_t reducer(std::integer_sequence<size_t, 4>) const {
        return m_hash - (m_hash >> 32);
    }

    //! @brief Reduces to a 2-bytes hash.
    inline uint16_t reducer(std::integer_sequence<size_t, 2>) const {
        uint32_t x = reducer(std::integer_sequence<size_t, 4>{});
        return x - (x >> 16);
    }

    //! @brief Reduces to a 1-byte hash.
    inline uint8_t reducer(std::integer_sequence<size_t, 1>) const {
        uint32_t x = reducer(std::integer_sequence<size_t, 2>{});
        return x - (x >> 8);
    }

    //! @brief The raw data.
    uint64_t m_hash;
};


//! @brief Generic hashing function based on `hstream`.
template <typename I, typename T>
inline I hash_to(T const& x) {
    hstream hs;
    hs << x;
    return I(hs);
}

//! @brief Generic hasher class based on `hstream`, that can be used with standard containers.
template <typename T>
struct hash {
    //! @brief Reduces a
    inline size_t operator()(T const& x) const {
        return hash_to<size_t>(x);
    }
};


//! @brief Checks whether a type is a FCPP stream (default overload).
template <typename S>
struct is_stream : public std::false_type {};

//! @brief Checks whether a type is a FCPP stream (serialising stream overload).
template <bool io>
struct is_stream<sstream<io>> : public std::true_type {};

//! @brief Checks whether a type is a FCPP stream (hashing stream overload).
template <>
struct is_stream<hstream> : public std::true_type {};


//! @cond INTERNAL
namespace details {
    template<typename C>
    struct has_serialize_method;
    template<typename C>
    struct has_serialize_function;
    template <typename C>
    struct has_serialize_trivial;
}

template <typename S, typename T>
std::enable_if_t<details::has_serialize_method<T>::value and is_stream<S>::value, S&>
inline operator&(S& is, T& x);

template <typename S, typename T>
std::enable_if_t<details::has_serialize_function<T>::value and is_stream<S>::value, S&>
inline operator&(S& is, T& x);

template <typename T>
std::enable_if_t<details::has_serialize_trivial<T>::value, isstream&>
inline operator&(isstream& is, T& x);

template <typename T>
std::enable_if_t<details::has_serialize_trivial<T>::value, osstream&>
inline operator&(osstream& os, T& x);

template <typename T>
std::enable_if_t<details::has_serialize_trivial<T>::value, hstream&>
inline operator&(hstream& hs, T& x);

namespace details {
    //! @brief Serialization of indexed classes.
    //! @{
    template <typename S, typename T>
    S& indexed_serialize(S& s, T const&, std::index_sequence<>) {
        return s;
    }

    template <typename S, typename T, size_t i, size_t... is>
    S& indexed_serialize(S& s, T& x, std::index_sequence<i, is...>) {
        s & std::get<i>(x);
        return indexed_serialize(s, x, std::index_sequence<is...>{});
    }

    template <typename S, typename... Ts>
    S& serialize(S& s, std::tuple<Ts...>& x) {
        return indexed_serialize(s, x, std::make_index_sequence<sizeof...(Ts)>{});
    }

    template <typename S, typename... Ts>
    S& serialize(S& s, std::tuple<Ts...> const& x) {
        return indexed_serialize(s, x, std::make_index_sequence<sizeof...(Ts)>{});
    }

    template <typename S, typename T, size_t n>
    S& serialize(S& s, std::array<T, n>& x) {
        return indexed_serialize(s, x, std::make_index_sequence<n>{});
    }

    template <typename S, typename T, size_t n>
    S& serialize(S& s, std::array<T, n> const& x) {
        return indexed_serialize(s, x, std::make_index_sequence<n>{});
    }

    template <typename S, typename T, typename U>
    S& serialize(S& s, std::pair<T, U>& x) {
        return indexed_serialize(s, x, std::make_index_sequence<2>{});
    }

    template <typename S, typename T, typename U>
    S& serialize(S& s, std::pair<T, U> const& x) {
        return indexed_serialize(s, x, std::make_index_sequence<2>{});
    }
    //! @}

    //! @brief Variable-length serialization of container sizes.
    //! @{
    inline void size_variable_read(isstream& s, size_t& v) {
        v = 0;
        uint8_t x;
        for (int offs = 0; ; offs += 7) {
            s.read(x);
            v += (x & 127ULL) << offs;
            if (x < 128) break;
        }
    }
    template <typename S>
    inline void size_variable_write(S& s, size_t v) {
        do {
            uint8_t x = (v & 127) + 128 * (v >= 128);
            s.write(x);
            v >>= 7;
        } while (v > 0);
    }
    //! @}

    //! @brief Inert wrapper of a type.
    template <typename S>
    struct wrapper {};

    //! @brief Serialization of iterable classes.
    //! @{
    template <typename T, typename S, typename U = wrapper<void>>
    isstream& iterable_serialize(isstream& s, T& x, wrapper<S>, U = {}) {
        size_t size = 0;
        size_variable_read(s, size);
        x.clear();
        for (size_t i = 0; i < size; ++i) {
            S v;
            s & v;
            x.insert(x.end(), std::move(v));
        }
        return s;
    }

    template <typename T, typename S, typename U = wrapper<void>>
    osstream& iterable_serialize(osstream& s, T& x, S, U = {}) {
        size_variable_write(s, x.size());
        for (auto& i : x) s & i;
        return s;
    }

    template <typename T, typename S>
    hstream& iterable_serialize(hstream& s, T& x, S, wrapper<void> = {}) {
        s.write(x.size());
        for (auto& i : x) s & i;
        return s;
    }

    template <typename S>
    S& serialize(S& s, std::string& x) {
        return iterable_serialize(s, x, wrapper<char>{});
    }

    template <typename S>
    S& serialize(S& s, std::string const& x) {
        return iterable_serialize(s, x, wrapper<char>{});
    }

<<<<<<< HEAD
    template <typename S, typename K>
    S& serialize(S& s, std::multiset<K>& x) {
        return iterable_serialize(s, x, wrapper<K>{});
    }

    template <typename K>
    osstream& serialize(osstream& s, std::multiset<K> const& x) {
        return iterable_serialize(s, x, wrapper<K>{});
    }

    template <typename S, typename K>
    S& serialize(S& s, std::set<K>& x) {
=======
    template <typename S, typename K, typename... Ts>
    S& serialize(S& s, std::set<K,Ts...>& x) {
>>>>>>> 7849d311
        return iterable_serialize(s, x, wrapper<K>{});
    }

    template <typename S, typename K, typename... Ts>
    S& serialize(S& s, std::set<K,Ts...> const& x) {
        return iterable_serialize(s, x, wrapper<K>{});
    }

    template <typename S, typename K, typename V, typename... Ts>
    S& serialize(S& s, std::map<K, V, Ts...>& x) {
        return iterable_serialize(s, x, wrapper<std::pair<K,V>>{});
    }

    template <typename S, typename K, typename V, typename... Ts>
    S& serialize(S& s, std::map<K, V, Ts...> const& x) {
        return iterable_serialize(s, x, wrapper<std::pair<K,V>>{});
    }

<<<<<<< HEAD
    template <typename S, typename K>
    S& serialize(S& s, std::unordered_multiset<K>& x) {
        return iterable_serialize(s, x, wrapper<K>{});
    }

    template <typename K>
    osstream& serialize(osstream& s, std::unordered_multiset<K> const& x) {
        return iterable_serialize(s, x, wrapper<K>{});
    }

    template <typename S, typename K>
    S& serialize(S& s, std::unordered_set<K>& x) {
        return iterable_serialize(s, x, wrapper<K>{});
=======
    template <typename S, typename K, typename... Ts>
    S& serialize(S& s, std::unordered_set<K, Ts...>& x) {
        return iterable_serialize(s, x, wrapper<K>{}, wrapper<char>{});
>>>>>>> 7849d311
    }

    template <typename S, typename K, typename... Ts>
    S& serialize(S& s, std::unordered_set<K, Ts...> const& x) {
        return iterable_serialize(s, x, wrapper<K>{}, wrapper<char>{});
    }

    template <typename S, typename K, typename V, typename... Ts>
    S& serialize(S& s, std::unordered_map<K, V, Ts...>& x) {
        return iterable_serialize(s, x, wrapper<std::pair<K,V>>{}, wrapper<char>{});
    }

    template <typename S, typename K, typename V, typename... Ts>
    S& serialize(S& s, std::unordered_map<K, V, Ts...> const& x) {
        return iterable_serialize(s, x, wrapper<std::pair<K,V>>{}, wrapper<char>{});
    }

    template <typename S, typename T, typename... Ts>
    S& serialize(S& s, std::vector<T, Ts...>& x) {
        return iterable_serialize(s, x, wrapper<T>{});
    }

    template <typename S, typename T, typename... Ts>
    S& serialize(S& s, std::vector<T, Ts...> const& x) {
        return iterable_serialize(s, x, wrapper<T>{});
    }
    //! @}

    //! @brief Checks whether a type is a bounded char array, that can be trivially serialised.
    template <class> struct is_bounded_char_array : std::false_type {};

    template <size_t N>
    struct is_bounded_char_array<char[N]> : std::true_type {};

    template <size_t N>
    struct is_bounded_char_array<const char[N]> : std::true_type {};

    //! @brief Checks whether a class has a serialize member function.
    template<typename C>
    struct has_serialize_method {
      private:
        template <typename T>
        static constexpr auto check(T*) -> typename std::is_same<
            decltype(std::declval<T>().serialize(std::declval<osstream&>())),
            osstream&
        >::type;

        template <typename>
        static constexpr std::false_type check(...);

        typedef decltype(check<C>(0)) type;

      public:
        static constexpr bool value = type::value;
    };

    //! @brief Checks whether a class has a serialize free function.
    template<typename C>
    struct has_serialize_function {
      private:
        template <typename T>
        static constexpr auto check(T*) -> typename std::is_same<
            decltype(fcpp::common::details::serialize(std::declval<osstream&>(), std::declval<T&>())),
            osstream&
        >::type;

        template <typename>
        static constexpr std::false_type check(...);

        typedef decltype(check<C>(0)) type;

      public:
        static constexpr bool value = type::value and not has_serialize_method<C>::value and not is_bounded_char_array<C>::value;
    };

    //! @brief Checks whether a class has a trivial serialize.
    template <typename C>
    struct has_serialize_trivial {
        static constexpr bool value = std::is_trivially_copyable<C>::value and not has_serialize_method<C>::value and not has_serialize_function<C>::value;
    };
}
//! @endcond


//! @brief Serialisation from/to user classes.
template <typename S, typename T>
std::enable_if_t<details::has_serialize_method<T>::value and is_stream<S>::value, S&>
inline operator&(S& is, T& x) {
    return x.serialize(is);
}

//! @brief Serialisation from/to standard containers.
template <typename S, typename T>
std::enable_if_t<details::has_serialize_function<T>::value and is_stream<S>::value, S&>
inline operator&(S& is, T& x) {
    return details::serialize(is, x);
}

//! @brief Serialisation from trivial types.
template <typename T>
std::enable_if_t<details::has_serialize_trivial<T>::value, isstream&>
inline operator&(isstream& is, T& x) {
    return is.read(x);
}

//! @brief Serialisation to trivial types.
template <typename T>
std::enable_if_t<details::has_serialize_trivial<T>::value, osstream&>
inline operator&(osstream& os, T& x) {
    return os.write(x);
}

//! @brief Hashing trivial types.
template <typename T>
std::enable_if_t<details::has_serialize_trivial<T>::value, hstream&>
inline operator&(hstream& hs, T& x) {
    return hs.write(x);
}


//! @brief Serialisation from an input stream.
template <typename T>
inline isstream& operator>>(isstream& is, T& x) {
    return is & x;
}


//! @brief Serialisation to an output stream.
template <typename T>
inline osstream& operator<<(osstream& os, T const& x) {
    return os & ((T&)x);
}


//! @brief Serialisation to an hashing stream.
template <typename T>
inline hstream& operator<<(hstream& os, T const& x) {
    return os & ((T&)x);
}


}


}

#endif // FCPP_COMMON_SERIALIZE_H_<|MERGE_RESOLUTION|>--- conflicted
+++ resolved
@@ -412,23 +412,18 @@
         return iterable_serialize(s, x, wrapper<char>{});
     }
 
-<<<<<<< HEAD
-    template <typename S, typename K>
-    S& serialize(S& s, std::multiset<K>& x) {
+    template <typename S, typename K, typename... Ts>
+    S& serialize(S& s, std::multiset<K,Ts...>& x) {
         return iterable_serialize(s, x, wrapper<K>{});
     }
 
-    template <typename K>
-    osstream& serialize(osstream& s, std::multiset<K> const& x) {
+    template <typename K, typename... Ts>
+    S& serialize(S& s, std::multiset<K,Ts...> const& x) {
         return iterable_serialize(s, x, wrapper<K>{});
     }
 
-    template <typename S, typename K>
-    S& serialize(S& s, std::set<K>& x) {
-=======
     template <typename S, typename K, typename... Ts>
     S& serialize(S& s, std::set<K,Ts...>& x) {
->>>>>>> 7849d311
         return iterable_serialize(s, x, wrapper<K>{});
     }
 
@@ -447,25 +442,19 @@
         return iterable_serialize(s, x, wrapper<std::pair<K,V>>{});
     }
 
-<<<<<<< HEAD
-    template <typename S, typename K>
-    S& serialize(S& s, std::unordered_multiset<K>& x) {
-        return iterable_serialize(s, x, wrapper<K>{});
-    }
-
-    template <typename K>
-    osstream& serialize(osstream& s, std::unordered_multiset<K> const& x) {
-        return iterable_serialize(s, x, wrapper<K>{});
-    }
-
-    template <typename S, typename K>
-    S& serialize(S& s, std::unordered_set<K>& x) {
-        return iterable_serialize(s, x, wrapper<K>{});
-=======
+    template <typename S, typename K, typename... Ts>
+    S& serialize(S& s, std::unordered_multiset<K, Ts...>& x) {
+        return iterable_serialize(s, x, wrapper<K>{}, wrapper<char>{});
+    }
+
+    template <typename S, typename K, typename... Ts>
+    S& serialize(S& s, std::unordered_multiset<K, Ts...> const& x) {
+        return iterable_serialize(s, x, wrapper<K>{}, wrapper<char>{});
+    }
+
     template <typename S, typename K, typename... Ts>
     S& serialize(S& s, std::unordered_set<K, Ts...>& x) {
         return iterable_serialize(s, x, wrapper<K>{}, wrapper<char>{});
->>>>>>> 7849d311
     }
 
     template <typename S, typename K, typename... Ts>
