#!/bin/bash

function usage() {
    echo -e "\033[4musage:\033[0m"
    echo -e "    \033[1m./make.sh [options...] command [parameters...]\033[0m"
    echo
    echo -e "\033[4moptions:\033[0m"
    echo -e "    \033[1mclean\033[0m:                           cleans all built files before command execution"
    echo -e "    \033[1mdoc\033[0m:                             builds the documentation before command execution"
    echo -e "    \033[1mgui\033[0m:                             enables the graphical user interface on cmake"
    echo -e "    \033[1munix\033[0m:                            overrides the auto-detected cmake platform to unix"
    echo -e "    \033[1mwindows\033[0m:                         overrides the auto-detected cmake platform to windows"
    echo -e "    \033[1mbazel\033[0m:                           sets the build tool to bazel instead of cmake"
    echo -e "    \033[1mhere\033[0m:                            sets the bazel working directory here"
    echo -e "    \033[1mgcc\033[0m:                             sets the bazel compiler to gcc"
    echo
    echo -e "\033[4mcommands and parameters:\033[0m"
    echo -e "    \033[1msed\033[0m:                             manipulates patterns in source files"
    echo -e "       <pattern> [replace]"
    echo -e "    \033[1mbuild\033[0m:                           builds binaries for given targets"
    echo -e "       <copts...> <targets...>"
    echo -e "    \033[1mtest\033[0m:                            builds and run tests for given targets"
    echo -e "       <copts...> <targets...>"
    echo -e "    \033[1mrun\033[0m:                             build and runs given targets"
    echo -e "       <copts...> <targets...>"
    echo -e "    \033[1mall\033[0m:                             builds all possible targets and documentation"
    echo -e "       <copts...>"
    echo -e "Targets can be substrings demanding builds for all possible expansions."
    exit 1
}

if [ "$1" == "" ]; then
    usage
fi

btype="Debug"
opts=""
copts=""
cmakeopts=""
targets=""
errored=( )
exitcodes=( )
builder=cmake
if [ -f BUILD ]; then
    folders=( `ls */BUILD | sed 's|/BUILD||'` )
else
    folders=( `ls . | grep lib` `ls . | grep run` `ls . | grep test` )
fi
if [ "$OSTYPE" == "msys" ]; then
    platform="MinGW"
else
    platform="Unix"
fi

function numformat {
    n=$1
    k=$2
    if [ "$n" == "?" ]; then
	l=$[k-1]
    else
        n=$[n+0]
        l=${#n}
        l=$[k-l]
    fi
    for ((x=0; x<l; ++x)); do
        n=" $n"
    done
    echo -n "$n"
}

function ramformat {
    numformat "$1" 4
    echo -n " MB"
}

function addzero {
    n=$1
    if [ $n -lt 10 ]; then
            n=0$n
    fi
    echo -n $n
}

function timeformat {
    if [[ "$1" =~ [0-9][0-9]:[0-9][0-9]:[0-9][0-9] ]]; then
        echo -n "$1".00
    else
        mins=`echo $1 | sed 's|:.*||'`
        hour=$[mins/60]
        mins=$[mins%60]
        secs=`echo $1 | sed 's|^[0-9]*:||'`
        echo -n `addzero $hour`:`addzero $mins`:$secs
    fi
}

function reporter() {
    echo -en "\033[4m" >&2
    spacing=""
    for p in "$@"; do
        if [ `echo $p | wc -w` -gt 1 ]; then
            p="\"$p\""
        fi
        echo -n "$spacing$p" >&2
        spacing=" "
    done
    echo -e "\033[0m" >&2
    "$@"
    code=$?
    if [ $code -gt 0 ]; then
        exitcodes=( ${exitcodes[@]} $code )
        failcmd="\033[4m$@\033[0m"
        errored=( "${errored[@]}" "$failcmd" )
    fi
    return ${#exitcodes[@]}
}

function quitter() {
    code=${#exitcodes[@]}
    if [ $code -gt 0 ]; then
        echo
        echo -e "\033[1mBuild terminated with errors:\033[0m"
        for ((i=0; i<code; ++i)); do
            echo -e "${errored[i]}: exit with ${exitcodes[i]}"
        done
    fi
    exit $code
}

function mkdoc() {
    if [ ! -d doc ]; then
        mkdir doc
    fi
    echo -e "\033[4mdoxygen Doxyfile\033[0m" >&2
    doxygen Doxyfile 2>&1 | grep -v "Generating docs\|\.\.\.\|Searching for" | tee tmpdoc.err | grep -v "is not documented.$" | sed 's|^.*/fcpp/src/lib/|- |;s|: warning: |: |' | sed -E 's|:([0-9 ]):|: \1:|;s|:([0-9 ][0-9 ]):|: \1:|;s|:([0-9 ][0-9 ][0-9 ]):|: \1:|;s|:([0-9 ]*):|, line\1:|'
    ndoc=`cat tmpdoc.err | grep "is not documented.$" | wc -l | tr -cd '0-9'`
    nerr=`cat tmpdoc.err | grep '/fcpp/src/lib/' | wc -l | tr -cd '0-9'`
    if [ $ndoc -gt 0 ]; then
        cat tmpdoc.err | grep "is not documented" | sed 's|^.*/fcpp/src/lib/|- |;s|: warning: |: |;s| is not documented.||' | sed -E 's|:([0-9 ]):|: \1:|;s|:([0-9 ][0-9 ]):|: \1:|;s|:([0-9 ][0-9 ][0-9 ]):|: \1:|;s|:([0-9 ]*):|, line\1:|' | sort | uniq > tmpdoc2.err
        mv tmpdoc2.err tmpdoc.err
        ndoc=`cat tmpdoc.err | wc -l | tr -cd '0-9'`
        echo -e "\033[1m$ndoc items are not documented:\033[0m" >&2
        cat tmpdoc.err
    fi
    if [ $nerr -gt 0 ]; then
        exitcodes=( ${exitcodes[@]} $nerr )
        failcmd="\033[4mdoxygen Doxyfile\033[0m"
        errored=( "${errored[@]}" "$failcmd" )
    fi
    rm tmpdoc.err
}

function parseopt() {
    i=0
    while [ "${1:0:1}" == "-" ]; do
        if [ "${1:0:2}" == "-O" ]; then
            btype="Release"
        else
            copts="$copts --copt=$1"
            cmakeopts="$cmakeopts $1"
        fi
        i=$[i+1]
        shift 1
    done
    if [ "$cmakeopts" != "" ]; then
        cmakeopts="-DCMAKE_CXX_FLAGS=${cmakeopts:1}"
    fi
    return $i
}

function filter() {
    rule="$1"
    shift 1
    while read -r target; do
        build=`echo $target | sed 's|/[^/]*.cpp$|/|'`BUILD
        if [ "${target: -4}" == ".cpp" ]; then
            name="['\"]`basename $target .cpp`['\"]"
        else
            name=""
        fi
        if [ -f $build -a `cat $build | tr -s ' \r\n' ' ' | grep "$rule( name = $name" | wc -l` -gt 0 ]; then
            echo -n "$target "
        fi
    done
    echo
}

function finder() {
    if [ "$targets" != "" ]; then
        return 0
    fi
    find="$1"
    rule="$2"
    for pattern in "$find" "$find*" "*$find" "*$find*"; do
        if [ "$targets" == "" ]; then
            targets=$(for base in ${folders[@]}; do
                echo $base*/$pattern/ $base*/$pattern.cpp $base/*/$pattern.cpp | tr ' ' '\n' | grep -v "*" | filter "$rule"
            done)
        fi
    done
    # convert to bazel format
    if [ "$targets" != "" ]; then
        targets=`echo $targets | tr ' ' '\n' | rev | sed 's|^ppc.||;s|/|:|;s|^:|.../|' | rev | sort | uniq`
    fi
}

function builder() {
    cmd=$1
    shift 1
    t=`echo " $@" | sed 's| | //|g'`
    if [ "$btype" == "Debug" ]; then
        asan="--features=asan"
    elif [ "$btype" == "Release" ]; then
        asan="--features=opt"
    fi
    reporter bazel $cmd $copts $asan $t
}

<<<<<<< HEAD
function cmake_folder_list() {
    cat CMakeLists.txt | grep "fcpp_$1.*cpp" | sed 's|/[^/]*$||;s|.*/||' | sort | uniq
}

function cmake_file_list() {
    cat CMakeLists.txt | grep "fcpp_$1.*cpp" | grep "$2" | sed "s|.*fcpp_$1.*/||;s|\.cpp.*||" | grep "$3"
}

function cmake_finderx() {
    targets=""
    find="$1"
    shift 1
    rule="$@"
    targets=$(for kind in $rule; do
        if [ "$kind" == "test" ]; then
            sfx="_test"
        else
            sfx=""
        fi
        found=""
        for pattern in "^$find$" "^$find" "$find$" "$find"; do
            if [ "$found" == "" ]; then
                for f in `cmake_folder_list $kind | grep "$pattern"`; do
                    found="$found `cmake_file_list $kind "[^A-Za-z_0-9]$f/"`"
                done
                found="$found `cmake_file_list $kind . "$pattern"`"
                found=`echo "$found" | sed 's|^ *||;s| *$||' | tr -s ' ' '\n'`
                if [ "$found" != "" ]; then
                    echo "$found"
                fi
            fi
        done | sort | uniq | sed "s|$|$sfx|"
    done)
}

function cmake_builderx() {
    reporter cmake -S ./ -B ./bin -G "$platform Makefiles" -DCMAKE_BUILD_TYPE=$btype $opts "$cmakeopts"
    if [ "$platform" == Unix ]; then
=======
function cmake_builder() {
    parseopt "$@"
    nshift=$?
    if hash nproc 2>/dev/null; then
>>>>>>> da2b53b7
        opt="-j `nproc`"
    fi
    if [ "$1" != "" ]; then
        opt="$opt --target"
    fi
    reporter cmake --build ./bin/ $opt "$@"
}

function powerset() {
    first="$1"
    if [ "$first" == "" ]; then
        echo ""
        exit 0
    fi
    shift 1
    rec=`powerset "$@"`
    echo -n "$rec"
    echo " $rec" | sed "s| | #$first|g"
}

while [ "$1" != "" ]; do
    if [ "$1" == "clean" ]; then
        shift 1
        rm -rf doc bin
        if [ $builder == bazel ]; then
            bazel clean
        fi
    elif [ "$1" == "here" ]; then
        shift 1
        export TEST_TMPDIR=`pwd`/..
    elif [ "$1" == "gcc" ]; then
        shift 1
        gcc=$(which $(compgen -c gcc- | grep "^gcc-[1-9][0-9]*$" | uniq))
        gpp=$(which $(compgen -c g++- | grep "^g++-[1-9][0-9]*$" | uniq))
        opts="$opts -DCMAKE_C_COMPILER=$gcc -DCMAKE_CXX_COMPILER=$gpp"
        export BAZEL_USE_CPP_ONLY_TOOLCHAIN=1
        export CC="$gpp"
        export CXX="$gpp"
    elif [ "$1" == "doc" ]; then
        shift 1
        mkdoc
    elif [ "$1" == "gui" ]; then
        shift 1
        opts="$opts -DFCPP_BUILD_GL=ON"
    elif [ "$1" == "windows" ]; then
        shift 1
        platform="MinGW"
    elif [ "$1" == "unix" ]; then
        shift 1
        platform="Unix"
    elif [ "$1" == "bazel" ]; then
        shift 1
        builder="bazel"
    elif [ "$1" == "sed" ]; then
        pattern="$2"
        replace=""
        videoreplace=`echo -e "\033[7m&\033[0m"`
        replacing=0
        shift 2
        if [ "$1" != "" -a `echo $1 | grep "clean\|here\|gcc\|sed\|doc\|build\|test\|run\|all" | wc -l` -eq 0 ]; then
            replace="$1"
            if [ "$replace" == "del" ]; then
                replace=""
            fi
            replacing=1
            videoreplace=`echo -e "\033[31m[-&-]\033[32m{+$replace+}\033[0m"`
            shift 1
        fi
        for folder in ${folders[@]}; do
            for f in $folder/*.?pp $folder/*/*.?pp; do
                if [ -f "$f" -a `cat "$f" | grep -E "$pattern" | wc -l` -gt 0 ]; then
                    echo -e "\n==> $f <=="
                    cat -n $f | grep -E "$pattern" | sed -E "s/$pattern/$videoreplace/g"
                fi
            done
        done | less -r
        totn=0
        totf=0
        for folder in ${folders[@]}; do
            for f in $folder/*.?pp $folder/*/*.?pp; do
                if [ -f "$f" -a `cat "$f" | grep -E "$pattern" | wc -l` -gt 0 ]; then
                    n=`cat $f | sed -E "s/$pattern/ß/g" | tr -cd "ß" | tr "ß" "x" | wc -c`
                    totn=$[totn+n]
                    totf=$[totf+1]
                fi
            done
        done
        echo "$totn occurrences found across $totf files."
        if [ $replacing -eq 1 ]; then
            echo -n "Proceed with substitution? (y/N) "
            read x
            if [ "$x" == "y" ]; then
                for folder in ${folders[@]}; do
                    for f in $folder/*.?pp $folder/*/*.?pp; do
                        if [ -f "$f" -a `cat "$f" | grep -E "$pattern" | wc -l` -gt 0 ]; then
                            sed -i "" -E "s/$pattern/$replace/g" $f
                        fi
                    done
                done
            fi
        fi
        quitter
    elif [ "$1" == "build" ]; then
        shift 1
        parseopt "$@"
        shift $?
        alltargets=""
        if [ $builder == cmake ]; then
            if [ "$*" ==  "all" ]; then
                if [ `cmake_file_list test | wc -l` -gt 0 ]; then
                    opts="$opts -DFCPP_BUILD_TESTS=ON"
                fi
                cmake_builderx
            else
                while [ "$1" != "" ]; do
                    if [ "$1" == "fcpp" ]; then
                        alltargets="$alltargets fcpp"
                    else
                        cmake_finderx "$1" target test
                        if [ "$targets" == "" ]; then
                            echo -e "\033[1mtarget \"$1\" not found\033[0m"
                        else
                            alltargets="$alltargets $targets"
                        fi
                    fi
                    shift 1
                done
                if [[ "$alltargets" =~ .*_test.* ]]; then
                    opts="$opts -DFCPP_BUILD_TESTS=ON"
                fi
                if [ "$alltargets" != "" ]; then
                    cmake_builderx $alltargets
                fi
            fi
        else
            if [ "$*" == "all" ]; then
                for folder in ${folders[@]}; do
                    alltargets="$alltargets $folder/..."
                done
            else
                while [ "$1" != "" ]; do
                    finder "$1" "\(cc_library\|cc_binary\)"
                    finder "$1" "cc_test"
                    if [ "$targets" == "" ]; then
                        echo -e "\033[1mtarget \"$1\" not found\033[0m"
                    else
                        alltargets="$alltargets $targets"
                        targets=""
                    fi
                    shift 1
                done
            fi
            if [ "$alltargets" != "" ]; then
                builder build $alltargets
            fi
        fi
        quitter
    elif [ "$1" == "run" ]; then
        shift 1
        function monitor() {
            pid=$1
            name=$2
            file=$3
            raw=$4
            trap ctrl_c INT
            function ctrl_c() {
                echo -e "\n\033[J"
                kill -9 $pid 2>&1
                exit 1
            }
            echo -e "\033[4mRUNNING: CPU TIME     RAM (NOW)   (AVG)   (MAX)   FILES   LINES\033[0m"
            num=0
            max=0
            sum=0
            while true; do
                if [ "$platform" == "MinGW" ]; then
                    tim=`ps -f -p $pid | sed -E 's|^[^:]* ([0-9]*:[^ ]*).*$|\1|' | tail -n +2 | tr -d ' \t\n\r'`
                    m=`wmic process where processid=$pid get WorkingSetSize | tail -n +2 | tr -d ' \t\n\r'`
                    m=$[m/1024]
                else
                    tim=`ps -o time -p $pid | tail -n +2 | tr -d ' \t\n'`
                    m=`ps -o rss -p $pid | tail -n +2 | tr -d ' \t\n'`
                fi
                if [ "$m" == "" ]; then break; else mem=$m; fi
                num=$[num+1]
                sum=$[sum+mem]
                mem=$[(mem+511)/1024]
                max=$[max > mem ? max : mem]
                avg=$[((sum+511)/1024 + num/2)/ num]
                fil=`ls $raw | grep $"$name.*\.txt" | wc -l`
                if [ "$fil" -gt 1000 ]; then
                    row="?"
                elif [ "$fil" -eq 0 ]; then
                    row=0
                else
                    row=`cat $raw/$name*.txt | grep -v "^#" | wc -l`
                fi
                echo -e "         `timeformat $tim`s   `ramformat $mem` `ramformat $avg` `ramformat $max` `numformat $fil 7` `numformat $row 7`\n\033[J"
                ( cat $file.txt | tail -n 10 | cut -c 1-`tput cols`; echo -e "\n\n\n\n\n\n\n\n\n" ) | head -n 10
                if [ `cat $file.err | wc -c` -eq 0 ]; then
                    echo -e "\n"
                else
                    echo -e "\n\033[4mSTDERR:\033[0m"
                fi
                ( cat $file.err | tail -n  5 | cut -c 1-`tput cols`; echo -e "\n\n\n\n\n\n\n\n\n" ) | head -n 5
                echo -en "\033[19A"
                sleep 1
            done
            echo -e "\n\033[J"
            if [ `cat $file.txt | grep 'import "plot.asy" as plot;' | wc -l` -eq 1 ]; then
                asy=`basename $file`
                cp $file.txt plot/$asy.asy
                cd plot
                asy $asy.asy -f pdf
                cd ..
            fi
            if [ `cat $file.txt | wc -c` -eq 0 ]; then
                rm $file.txt
            fi
            if [ `cat $file.err | wc -c` -eq 0 ]; then
                rm $file.err
            fi
            nnn=`echo $raw/${name}_*.txt`
            if [ "$nnn" != "$raw/${name}_*.txt" ]; then
                mv $raw/${name}_*.txt output/raw/
            fi
        }
        parseopt "$@"
        shift $?
        if [ $builder == cmake ]; then
            alltargets=""
            if [ "$*" ==  "all" ]; then
                cmake_finderx "" target
                alltargets="$targets"
                cmake_builderx
            else
                while [ "$1" != "" ]; do
                    cmake_finderx "$1" target
                    if [ "$targets" == "" ]; then
                        echo -e "\033[1mtarget \"$1\" not found\033[0m"
                    else
                        alltargets="$alltargets $targets"
                    fi
                    shift 1
                done
                if [ "$alltargets" != "" ]; then
                    cmake_builderx $alltargets
                fi
            fi
            for t in $alltargets; do
                target=bin/run/$t
                if [ ${#exitcodes[@]} -gt 0 ]; then
                    quitter
                fi
                name="${target:8}"
                file="output/$name"
                raw="bin/output"
                mkdir -p bin/output output/raw
                cd bin
                echo -e "\033[1;4m$target\033[0m\n"
                run/$name > ../$file.txt 2> ../$file.err & pid=$!
                cd ..
                monitor $pid $name $file $raw
            done
        else
            finder "$1" "cc_binary"
            if [ "$targets" == "" ]; then
                echo -e "\033[1mtarget \"$1\" not found\033[0m"
            elif [ `echo $targets | tr ' ' '\n' | wc -l` -ne 1 ]; then
                echo -e "\033[1mtarget is not unique\033[0m"
                echo $targets | tr ' ' '\n' | sed 's|^|//|'
            else
                name=`echo $targets | sed 's|.*:||'`
                file="output/$name"
                raw="output"
                built=`echo bazel-bin/$targets | tr ':' '/'`
                builder build $targets
                if [ ${#exitcodes[@]} -gt 0 ]; then
                    quitter
                fi
                mkdir -p output/raw
                $built > $file.txt 2> $file.err & pid=$!
                monitor $pid $name $file $raw
            fi
        fi
        quitter
    elif [ "$1" == "test" ]; then
        shift 1
        parseopt "$@"
        shift $?
        if [ $builder == cmake ]; then
            alltargets=""
            opts="$opts -DFCPP_BUILD_TESTS=ON"
            if [ "$*" ==  "all" ]; then
                cmake_finderx "" test
                alltargets="$targets"
                cmake_builderx
            else
                while [ "$1" != "" ]; do
                    cmake_finderx "$1" test
                    if [ "$targets" == "" ]; then
                        echo -e "\033[1mtarget \"$1\" not found\033[0m"
                    else
                        alltargets="$alltargets $targets"
                    fi
                    shift 1
                done
                if [ "$alltargets" != "" ]; then
                    cmake_builderx $alltargets
                fi
            fi
            for t in $alltargets; do
                target=bin/test/$t
                reporter $target
            done
        else
            alltargets=""
            while [ "$1" != "" ]; do
                if [ "$1" == "all" ]; then
                    for folder in ${folders[@]}; do
                        alltargets="$alltargets $folder/..."
                    done
                else
                    finder "$1" "cc_test"
                    if [ "$targets" == "" ]; then
                        echo -e "\033[1mtarget \"$1\" not found\033[0m"
                    else
                        alltargets="$alltargets $targets"
                        targets=""
                    fi
                fi
                shift 1
            done
            if [ "$alltargets" != "" ]; then
                builder test $alltargets
            fi
        fi
        quitter
    elif [ "$1" == "all" ]; then
        shift 1
        mkdoc
        parseopt "$@"
        shift $?
        if [ "$1" != "" ]; then
            usage
        fi
        if [ $builder == cmake ]; then
            opts="$opts -DFCPP_BUILD_TESTS=ON"
            cmake_builderx
            cmake_finderx "" test
            alltargets="$targets"
            for t in $alltargets; do
                target=bin/test/$t
                reporter $target
            done
        else
            for folder in ${folders[@]}; do
                alltargets="$alltargets $folder/..."
            done
            builder build $alltargets
            builder test $alltargets
        fi
        quitter
    elif [ "$1" == "multiall" ]; then
        shift 1
        $0 clean
        reporter $0 test all
        $0 clean
        reporter $0 gcc test all
        $0 bazel clean
        $0 bazel test all
        reporter $0 bazel test all
        $0 bazel clean
        $0 bazel gcc test all
        reporter $0 bazel gcc test all
        reporter $0 doc
        quitter
    else
        usage
    fi
done<|MERGE_RESOLUTION|>--- conflicted
+++ resolved
@@ -215,7 +215,6 @@
     reporter bazel $cmd $copts $asan $t
 }
 
-<<<<<<< HEAD
 function cmake_folder_list() {
     cat CMakeLists.txt | grep "fcpp_$1.*cpp" | sed 's|/[^/]*$||;s|.*/||' | sort | uniq
 }
@@ -253,13 +252,7 @@
 
 function cmake_builderx() {
     reporter cmake -S ./ -B ./bin -G "$platform Makefiles" -DCMAKE_BUILD_TYPE=$btype $opts "$cmakeopts"
-    if [ "$platform" == Unix ]; then
-=======
-function cmake_builder() {
-    parseopt "$@"
-    nshift=$?
-    if hash nproc 2>/dev/null; then
->>>>>>> da2b53b7
+    if which nproc 2>/dev/null >&2; then
         opt="-j `nproc`"
     fi
     if [ "$1" != "" ]; then
